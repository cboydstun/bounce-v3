import { NextResponse } from "next/server";
import { getToken } from "next-auth/jwt";
import type { NextRequest } from "next/server";

<<<<<<< HEAD
/**
 * Phase 3: Enforce Admin Authentication Only
 * This middleware enforces authentication for admin routes only
 */
export async function middleware(request: NextRequest) {
  // Enhanced request and cookie logging
  const allCookies = request.cookies.getAll();
  const cookieNames = allCookies.map((c) => c.name);

  try {
    const token = await getToken({
      req: request,
      secret: process.env.NEXTAUTH_SECRET || process.env.JWT_SECRET,
    });

    // Determine authentication status
    const isAuthenticated = !!token;
    const isAdminPath = request.nextUrl.pathname.startsWith("/admin");

    // Only enforce authentication for admin routes
    if (isAdminPath && !isAuthenticated) {
      // Redirect to login page with callback URL
      const url = new URL(`/login`, request.url);
      url.searchParams.set("from", request.nextUrl.pathname);

      return NextResponse.redirect(url);
    }

    return NextResponse.next();
  } catch (error) {
=======
// Debug logger function
const debugLog = (message: string, data?: any) => {
  console.log(
    `[MIDDLEWARE DEBUG] ${message}`,
    data ? JSON.stringify(data, null, 2) : "",
  );
};

// Enhanced environment variable logging (with partial secrets)
debugLog("Enhanced environment check", {
  NEXTAUTH_URL: process.env.NEXTAUTH_URL || "not set",
  NEXTAUTH_SECRET_PARTIAL: process.env.NEXTAUTH_SECRET
    ? `${process.env.NEXTAUTH_SECRET.substring(0, 3)}...`
    : "missing",
  JWT_SECRET_PARTIAL: process.env.JWT_SECRET
    ? `${process.env.JWT_SECRET.substring(0, 3)}...`
    : "missing",
  NODE_ENV: process.env.NODE_ENV,
  VERCEL_URL: process.env.VERCEL_URL || "not set",
});

/**
 * Phase 3: Enforce Admin Authentication Only
 * This middleware enforces authentication for admin routes only
 */
export async function middleware(request: NextRequest) {
  // Enhanced request and cookie logging
  const allCookies = request.cookies.getAll();
  const cookieNames = allCookies.map((c) => c.name);

  debugLog("Request received", {
    path: request.nextUrl.pathname,
    method: request.method,
    url: request.url,
    origin: request.headers.get("origin") || "unknown",
    referer: request.headers.get("referer") || "none",
    hasAuthCookie: !!request.cookies.get("next-auth.session-token"),
  });

  debugLog("Cookie details", {
    cookieCount: allCookies.length,
    cookieNames,
    hasSessionToken: cookieNames.includes("next-auth.session-token"),
    hasJWT: cookieNames.includes("next-auth.jwt-token"),
    // Check for alternative cookie names
    possibleSessionCookies: cookieNames.filter(
      (name) =>
        name.includes("auth") ||
        name.includes("session") ||
        name.includes("token"),
    ),
  });

  try {
    // Enhanced token verification logging
    debugLog("Token verification params", {
      usingSecret: !!(process.env.NEXTAUTH_SECRET || process.env.JWT_SECRET),
      secretSource: process.env.NEXTAUTH_SECRET
        ? "NEXTAUTH_SECRET"
        : process.env.JWT_SECRET
          ? "JWT_SECRET"
          : "none",
      cookiePrefix: "next-auth",
    });

    // Get token from NextAuth.js with enhanced logging
    debugLog("Verifying authentication token...");
    const token = await getToken({
      req: request,
      secret: process.env.NEXTAUTH_SECRET || process.env.JWT_SECRET,
    });

    // Determine authentication status
    const isAuthenticated = !!token;
    const isAdminPath = request.nextUrl.pathname.startsWith("/admin");

    // Enhanced authentication status logging
    debugLog("Authentication status", {
      isAuthenticated,
      isAdminPath,
      tokenId: token?.id ? "exists" : "missing",
      tokenSub: token?.sub ? "exists" : "missing",
      tokenExp:
        typeof token?.exp === "number"
          ? new Date(token.exp * 1000).toISOString()
          : "missing",
      tokenIat:
        typeof token?.iat === "number"
          ? new Date(token.iat * 1000).toISOString()
          : "missing",
      path: request.nextUrl.pathname,
      tokenKeys: token ? Object.keys(token) : [],
    });

    // Only enforce authentication for admin routes
    if (isAdminPath && !isAuthenticated) {
      // Redirect to login page with callback URL
      const url = new URL(`/login`, request.url);
      url.searchParams.set("from", request.nextUrl.pathname);

      debugLog("Redirecting to login", {
        from: request.nextUrl.pathname,
        redirectUrl: url.toString(),
      });

      return NextResponse.redirect(url);
    }

    // Allow all other requests to proceed
    debugLog("Request allowed to proceed");
    return NextResponse.next();
  } catch (error) {
    // Enhanced error logging
    debugLog("Middleware error", {
      error: error instanceof Error ? error.message : "Unknown error",
      stack: error instanceof Error ? error.stack : undefined,
      errorType: error ? error.constructor.name : "Unknown",
      errorJSON: error ? JSON.stringify(error) : "Not serializable",
    });

    // Still allow the request to proceed on error
    debugLog("Despite error, allowing request to proceed");
>>>>>>> 90dab4eb
    return NextResponse.next();
  }
}

// Simple matcher configuration for Phase 1
// Only target admin routes for now
export const config = {
  matcher: [
    // Only match admin routes
    "/admin/:path*",
  ],
};<|MERGE_RESOLUTION|>--- conflicted
+++ resolved
@@ -2,7 +2,6 @@
 import { getToken } from "next-auth/jwt";
 import type { NextRequest } from "next/server";
 
-<<<<<<< HEAD
 /**
  * Phase 3: Enforce Admin Authentication Only
  * This middleware enforces authentication for admin routes only
@@ -33,130 +32,7 @@
 
     return NextResponse.next();
   } catch (error) {
-=======
-// Debug logger function
-const debugLog = (message: string, data?: any) => {
-  console.log(
-    `[MIDDLEWARE DEBUG] ${message}`,
-    data ? JSON.stringify(data, null, 2) : "",
-  );
-};
 
-// Enhanced environment variable logging (with partial secrets)
-debugLog("Enhanced environment check", {
-  NEXTAUTH_URL: process.env.NEXTAUTH_URL || "not set",
-  NEXTAUTH_SECRET_PARTIAL: process.env.NEXTAUTH_SECRET
-    ? `${process.env.NEXTAUTH_SECRET.substring(0, 3)}...`
-    : "missing",
-  JWT_SECRET_PARTIAL: process.env.JWT_SECRET
-    ? `${process.env.JWT_SECRET.substring(0, 3)}...`
-    : "missing",
-  NODE_ENV: process.env.NODE_ENV,
-  VERCEL_URL: process.env.VERCEL_URL || "not set",
-});
-
-/**
- * Phase 3: Enforce Admin Authentication Only
- * This middleware enforces authentication for admin routes only
- */
-export async function middleware(request: NextRequest) {
-  // Enhanced request and cookie logging
-  const allCookies = request.cookies.getAll();
-  const cookieNames = allCookies.map((c) => c.name);
-
-  debugLog("Request received", {
-    path: request.nextUrl.pathname,
-    method: request.method,
-    url: request.url,
-    origin: request.headers.get("origin") || "unknown",
-    referer: request.headers.get("referer") || "none",
-    hasAuthCookie: !!request.cookies.get("next-auth.session-token"),
-  });
-
-  debugLog("Cookie details", {
-    cookieCount: allCookies.length,
-    cookieNames,
-    hasSessionToken: cookieNames.includes("next-auth.session-token"),
-    hasJWT: cookieNames.includes("next-auth.jwt-token"),
-    // Check for alternative cookie names
-    possibleSessionCookies: cookieNames.filter(
-      (name) =>
-        name.includes("auth") ||
-        name.includes("session") ||
-        name.includes("token"),
-    ),
-  });
-
-  try {
-    // Enhanced token verification logging
-    debugLog("Token verification params", {
-      usingSecret: !!(process.env.NEXTAUTH_SECRET || process.env.JWT_SECRET),
-      secretSource: process.env.NEXTAUTH_SECRET
-        ? "NEXTAUTH_SECRET"
-        : process.env.JWT_SECRET
-          ? "JWT_SECRET"
-          : "none",
-      cookiePrefix: "next-auth",
-    });
-
-    // Get token from NextAuth.js with enhanced logging
-    debugLog("Verifying authentication token...");
-    const token = await getToken({
-      req: request,
-      secret: process.env.NEXTAUTH_SECRET || process.env.JWT_SECRET,
-    });
-
-    // Determine authentication status
-    const isAuthenticated = !!token;
-    const isAdminPath = request.nextUrl.pathname.startsWith("/admin");
-
-    // Enhanced authentication status logging
-    debugLog("Authentication status", {
-      isAuthenticated,
-      isAdminPath,
-      tokenId: token?.id ? "exists" : "missing",
-      tokenSub: token?.sub ? "exists" : "missing",
-      tokenExp:
-        typeof token?.exp === "number"
-          ? new Date(token.exp * 1000).toISOString()
-          : "missing",
-      tokenIat:
-        typeof token?.iat === "number"
-          ? new Date(token.iat * 1000).toISOString()
-          : "missing",
-      path: request.nextUrl.pathname,
-      tokenKeys: token ? Object.keys(token) : [],
-    });
-
-    // Only enforce authentication for admin routes
-    if (isAdminPath && !isAuthenticated) {
-      // Redirect to login page with callback URL
-      const url = new URL(`/login`, request.url);
-      url.searchParams.set("from", request.nextUrl.pathname);
-
-      debugLog("Redirecting to login", {
-        from: request.nextUrl.pathname,
-        redirectUrl: url.toString(),
-      });
-
-      return NextResponse.redirect(url);
-    }
-
-    // Allow all other requests to proceed
-    debugLog("Request allowed to proceed");
-    return NextResponse.next();
-  } catch (error) {
-    // Enhanced error logging
-    debugLog("Middleware error", {
-      error: error instanceof Error ? error.message : "Unknown error",
-      stack: error instanceof Error ? error.stack : undefined,
-      errorType: error ? error.constructor.name : "Unknown",
-      errorJSON: error ? JSON.stringify(error) : "Not serializable",
-    });
-
-    // Still allow the request to proceed on error
-    debugLog("Despite error, allowing request to proceed");
->>>>>>> 90dab4eb
     return NextResponse.next();
   }
 }
