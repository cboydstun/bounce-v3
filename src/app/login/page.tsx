--- conflicted
+++ resolved
@@ -4,23 +4,6 @@
 import { useRouter, useSearchParams } from "next/navigation";
 import { signIn, useSession, getSession } from "next-auth/react";
 import { LoadingSpinner } from "@/components/ui/LoadingSpinner";
-<<<<<<< HEAD
-=======
-
-// Debug logger function
-const debugLog = (message: string, data?: any) => {
-  console.log(
-    `[LOGIN DEBUG] ${message}`,
-    data ? JSON.stringify(data, null, 2) : "",
-  );
-};
-
-// Log environment info
-debugLog("Environment", {
-  NODE_ENV: process.env.NODE_ENV,
-  NEXT_PUBLIC_API_URL: process.env.NEXT_PUBLIC_API_URL,
-});
->>>>>>> 90dab4eb
 
 // Create a separate client component for the login form
 const LoginForm = () => {
@@ -28,10 +11,6 @@
   const searchParams = useSearchParams();
   const { data: session, status } = useSession();
 
-<<<<<<< HEAD
-=======
-  debugLog("Session status", { status, hasSession: !!session });
->>>>>>> 90dab4eb
   const [email, setEmail] = useState("");
   const [password, setPassword] = useState("");
   const [rememberMe, setRememberMe] = useState(false);
@@ -48,18 +27,6 @@
 
     // If already authenticated, redirect
     if (status === "authenticated") {
-<<<<<<< HEAD
-=======
-      debugLog("User is authenticated, redirecting", {
-        destination: from || "/admin",
-        sessionUser: session?.user
-          ? {
-              id: session.user.id,
-              email: session.user.email,
-            }
-          : null,
-      });
->>>>>>> 90dab4eb
       router.push(from || "/admin");
     }
 
@@ -67,23 +34,11 @@
     const checkSession = async () => {
       try {
         const sessionData = await getSession();
-<<<<<<< HEAD
+
       } catch (err) {
         console.error("Error fetching session:", err);
         setError("Failed to fetch session data");
-=======
-        debugLog("getSession() result", {
-          hasSession: !!sessionData,
-          user: sessionData?.user
-            ? {
-                id: sessionData.user.id,
-                email: sessionData.user.email,
-              }
-            : null,
-        });
-      } catch (err) {
-        debugLog("getSession() error", { error: err });
->>>>>>> 90dab4eb
+
       }
     };
 
@@ -126,11 +81,7 @@
     }
 
     try {
-<<<<<<< HEAD
-=======
-      debugLog("Calling NextAuth signIn()...");
-
->>>>>>> 90dab4eb
+
       // Call NextAuth.js signIn
       const result = await signIn("credentials", {
         redirect: false,
@@ -139,16 +90,7 @@
         rememberMe: rememberMe.toString(),
       });
 
-<<<<<<< HEAD
-=======
-      debugLog("signIn() result", {
-        ok: result?.ok,
-        hasError: !!result?.error,
-        error: result?.error,
-        url: result?.url,
-      });
-
->>>>>>> 90dab4eb
+
       if (result?.error) {
         console.error("Login error:", result.error);
 
@@ -159,29 +101,11 @@
           setError("Invalid email or password. Please try again.");
         }
       } else if (result?.ok) {
-<<<<<<< HEAD
+
         // Redirect to admin dashboard or the page they were trying to access
         const from = searchParams.get("from");
 
-=======
-        // Check session after successful login
-        const sessionAfterLogin = await getSession();
-        debugLog("Session after login", {
-          hasSession: !!sessionAfterLogin,
-          user: sessionAfterLogin?.user
-            ? {
-                id: sessionAfterLogin.user.id,
-                email: sessionAfterLogin.user.email,
-              }
-            : null,
-        });
-
-        // Redirect to admin dashboard or the page they were trying to access
-        const from = searchParams.get("from");
-        debugLog("Login successful, redirecting", {
-          destination: from || "/admin",
-        });
->>>>>>> 90dab4eb
+
         router.push(from || "/admin");
       }
     } catch (err) {
