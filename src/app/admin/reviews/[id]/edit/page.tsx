--- conflicted
+++ resolved
@@ -7,17 +7,6 @@
 import ReviewForm from "../../ReviewForm";
 import { Review } from "@/types/review";
 import { getReviewById } from "@/utils/api";
-<<<<<<< HEAD
-=======
-
-// Debug logger function
-const debugLog = (message: string, data?: any) => {
-  console.log(
-    `[REVIEW EDIT PAGE DEBUG] ${message}`,
-    data ? JSON.stringify(data, null, 2) : "",
-  );
-};
->>>>>>> 90dab4eb
 
 export default function EditReview({
   params,
@@ -33,21 +22,12 @@
 
   // Check authentication using NextAuth.js
   useEffect(() => {
-<<<<<<< HEAD
-=======
-    debugLog("Authentication check", { status, hasSession: !!session });
-
->>>>>>> 90dab4eb
     if (status === "loading") {
       // Still loading session, wait
       return;
     }
 
     if (status === "unauthenticated") {
-<<<<<<< HEAD
-=======
-      debugLog("User not authenticated, redirecting to login");
->>>>>>> 90dab4eb
       router.push("/login");
     }
   }, [status, session, router]);
@@ -58,19 +38,11 @@
 
     const fetchReview = async () => {
       try {
-<<<<<<< HEAD
-=======
-        debugLog("Fetching review", { id });
->>>>>>> 90dab4eb
         setIsLoading(true);
         setError(null);
 
         // Use the API utility function instead of direct fetch
         const data = await getReviewById(id);
-<<<<<<< HEAD
-=======
-        debugLog("Review fetched successfully", { reviewId: data._id });
->>>>>>> 90dab4eb
         setReview(data);
       } catch (error) {
         // Handle authentication errors
@@ -79,10 +51,6 @@
           (error.message.includes("401") ||
             error.message.includes("Authentication failed"))
         ) {
-<<<<<<< HEAD
-=======
-          debugLog("Authentication error in fetchReview");
->>>>>>> 90dab4eb
           router.push("/login");
           return;
         }
