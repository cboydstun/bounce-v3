"use client";

import { useState, useEffect } from "react";
import { useRouter } from "next/navigation";
import { useSession } from "next-auth/react";
import {
  optimizeRoute,
  OptimizedRoute,
} from "../../../utils/routeOptimization";
import RouteMap from "../../../components/RouteMap";
import { DeliverySchedule } from "../../../components/DeliverySchedule";
import { Contact } from "../../../types/contact";
import DatePicker from "react-datepicker";
import "react-datepicker/dist/react-datepicker.css";
import { getContacts } from "../../../utils/api";

// Debug logger function
const debugLog = (message: string, data?: any) => {
  console.log(
    `[ROUTES PAGE DEBUG] ${message}`,
    data ? JSON.stringify(data, null, 2) : "",
  );
};

export default function RoutePlannerPage() {
  const router = useRouter();
  const { data: session, status } = useSession();
  const [isLoading, setIsLoading] = useState(true);
  const [selectedDate, setSelectedDate] = useState<Date>(new Date());
  const [contacts, setContacts] = useState<Contact[]>([]);
  const [optimizedRoute, setOptimizedRoute] = useState<OptimizedRoute | null>(
    null,
  );
  const [loading, setLoading] = useState<boolean>(false);
  const [startAddress, setStartAddress] = useState<string>(
    "20711 Liatris Lane, San Antonio, TX 78259",
  );
  const [startCoordinates, setStartCoordinates] = useState<[number, number]>([
    -98.4936, 29.4241,
  ]);
  const [startTime, setStartTime] = useState<Date>(
    new Date(new Date().setHours(8, 0, 0, 0)),
  );
  const [returnToStart, setReturnToStart] = useState<boolean>(true);
  const [error, setError] = useState<string | null>(null);

  // Check authentication using NextAuth.js
  useEffect(() => {
<<<<<<< HEAD
=======
    debugLog("Authentication check", { status, hasSession: !!session });

>>>>>>> 90dab4eb
    if (status === "loading") {
      // Still loading session, wait
      return;
    }

    if (status === "unauthenticated") {
<<<<<<< HEAD
      router.push("/login");
    } else if (status === "authenticated") {
=======
      debugLog("User not authenticated, redirecting to login");
      router.push("/login");
    } else if (status === "authenticated") {
      debugLog("User authenticated", {
        userId: session?.user?.id,
        email: session?.user?.email,
      });
>>>>>>> 90dab4eb
      setIsLoading(false);
    }
  }, [status, session, router]);

  // Fetch contacts for selected date
  useEffect(() => {
    if (isLoading) return;

    async function fetchContacts() {
      try {
        setError(null);
        // Format date as YYYY-MM-DD
        const formattedDate = new Date(
          selectedDate.getFullYear(),
          selectedDate.getMonth(),
          selectedDate.getDate(),
        ).toLocaleDateString("en-US");
<<<<<<< HEAD
=======

        debugLog("Fetching contacts for date", { formattedDate });
>>>>>>> 90dab4eb

        // Use the API utility instead of direct fetch
        try {
          const data = await getContacts({ deliveryDay: formattedDate });

          if (data.contacts) {
            debugLog("Contacts fetched successfully", {
              count: data.contacts.length,
            });
            setContacts(data.contacts);
          } else {
            debugLog("No contacts found for date");
            setContacts([]);
          }
        } catch (error) {
          console.error("Error fetching contacts:", error);

          // Handle authentication errors
          if (
            error instanceof Error &&
            (error.message.includes("401") ||
              error.message.includes("Authentication failed"))
          ) {
<<<<<<< HEAD
=======
            debugLog("Authentication error in fetchContacts");
>>>>>>> 90dab4eb
            router.push("/login");
            return;
          }

          setError("Failed to fetch contacts. Please try again.");
          setContacts([]);
        }
      } catch (error) {
        console.error("Error formatting date:", error);
        setError("Invalid date selected. Please try again.");
        setContacts([]);
      }
    }

    fetchContacts();
  }, [selectedDate, isLoading, router]);

  // Optimize route
  async function handleOptimizeRoute() {
    if (contacts.length === 0) {
      setError("No contacts found for selected date");
      return;
    }

    setLoading(true);
    setError(null);
    setOptimizedRoute(null);

    try {
      // Pass the start time and return to start preference
      const result = await optimizeRoute(
        contacts,
        startAddress,
        startTime,
        returnToStart,
      );

      // Update the start coordinates with the geocoded coordinates
      setStartCoordinates(result.startCoordinates);
      setOptimizedRoute(result);
    } catch (error) {
      console.error("Error optimizing route:", error);

      // Display a more user-friendly error message
      if (error instanceof Error) {
        // Check for specific error messages
        if (error.message.includes("San Antonio area")) {
          setError(
            `Address not found in San Antonio area. Please verify all addresses are in San Antonio, TX.`,
          );
        } else if (error.message.includes("Could not geocode any addresses")) {
          setError(
            "Could not locate any addresses. Please check that all addresses are complete and in San Antonio, TX.",
          );
        } else {
          setError(`Error optimizing route: ${error.message}`);
        }
      } else {
        setError(
          "Error optimizing route. Please check addresses and try again.",
        );
      }
    } finally {
      setLoading(false);
    }
  }

  // Show loading state while authentication is being checked
  if (isLoading) {
    return (
      <div className="container mx-auto p-4">
        <div className="flex justify-center items-center h-64">
          <div className="text-center">
            <div className="animate-spin rounded-full h-12 w-12 border-b-2 border-blue-500 mx-auto mb-4"></div>
            <p className="text-gray-600">Loading...</p>
          </div>
        </div>
      </div>
    );
  }

  console.log("// admin routes page `selectedDate` //", selectedDate);

  return (
    <div className="container mx-auto p-4">
      <h1 className="text-2xl font-bold mb-4">Delivery Route Planner</h1>

      {error && (
        <div className="bg-red-100 border border-red-400 text-red-700 px-4 py-3 rounded mb-4">
          {error}
        </div>
      )}

      <div className="grid grid-cols-1 md:grid-cols-2 gap-4 mb-6">
        <div>
          <label className="block mb-2">Delivery Date:</label>
          <DatePicker
            selected={selectedDate}
            onChange={(date: Date | null) => date && setSelectedDate(date)}
            className="border p-2 rounded w-full"
          />
        </div>

        <div>
          <label className="block mb-2">Start Address:</label>
          <input
            type="text"
            value={startAddress}
            onChange={(e) => setStartAddress(e.target.value)}
            className="border p-2 rounded w-full"
          />
        </div>

        <div>
          <label className="block mb-2">Delivery Start Time:</label>
          <DatePicker
            selected={startTime}
            onChange={(date: Date | null) => date && setStartTime(date)}
            showTimeSelect
            showTimeSelectOnly
            timeIntervals={15}
            timeCaption="Time"
            dateFormat="h:mm aa"
            className="border p-2 rounded w-full"
          />
        </div>

        <div className="flex items-center mt-6">
          <input
            type="checkbox"
            id="returnToStart"
            checked={returnToStart}
            onChange={(e) => setReturnToStart(e.target.checked)}
            className="h-4 w-4 text-blue-600 focus:ring-blue-500 border-gray-300 rounded"
          />
          <label htmlFor="returnToStart" className="ml-2 block text-gray-700">
            Return to starting location after deliveries
          </label>
        </div>
      </div>

      <div className="mb-6">
        <button
          onClick={handleOptimizeRoute}
          disabled={loading || contacts.length === 0}
          className="bg-blue-500 text-white px-4 py-2 rounded disabled:bg-gray-400"
        >
          {loading ? "Optimizing..." : "Optimize Route"}
        </button>

        {contacts.length > 0 ? (
          <span className="ml-4">
            {contacts.length} deliveries found for selected date
          </span>
        ) : (
          <span className="ml-4">No deliveries found for selected date</span>
        )}
      </div>

      {optimizedRoute && (
        <div className="mt-6">
          <div className="bg-gray-100 p-4 rounded mb-4">
            <h2 className="text-xl font-bold mb-2">Route Summary</h2>
            <p>
              Total distance: {(optimizedRoute.totalDistance / 1000).toFixed(2)}{" "}
              km
            </p>
            <p>
              Estimated duration:{" "}
              {Math.round(optimizedRoute.totalDuration / 60)} minutes
            </p>
            <p>Number of stops: {optimizedRoute.deliveryOrder.length}</p>
            <p>
              Start time:{" "}
              {optimizedRoute.startTime.toLocaleTimeString([], {
                hour: "2-digit",
                minute: "2-digit",
              })}
            </p>
            <p>
              End time:{" "}
              {optimizedRoute.endTime.toLocaleTimeString([], {
                hour: "2-digit",
                minute: "2-digit",
              })}
              {optimizedRoute.returnToStart ? " (return to start)" : ""}
            </p>
          </div>

          <DeliverySchedule
            optimizedRoute={optimizedRoute}
            startAddress={startAddress}
            editable={true}
            onScheduleChange={(updatedRoute) => {
              console.log("Schedule updated:", updatedRoute);
              // In a real implementation, we would update the route
              // setOptimizedRoute(updatedRoute);
            }}
          />

          <div className="mb-6">
            <h2 className="text-xl font-bold mb-2">Route Map</h2>
            <RouteMap
              contacts={contacts}
              optimizedOrder={optimizedRoute.deliveryOrder}
              routeGeometry={optimizedRoute.routeGeometry}
              startAddress={startAddress}
              startCoordinates={startCoordinates}
            />
          </div>

          <div className="mb-6">
            <h2 className="text-xl font-bold mb-2">Delivery Sequence</h2>
            <ol className="list-decimal pl-6">
              <li className="mb-2">
                <strong>Start:</strong> {startAddress}
              </li>
              {optimizedRoute.deliveryOrder.map(
                (contact: Contact, index: number) => (
                  <li key={contact._id} className="mb-2">
                    <strong>{contact.bouncer}</strong>
                    <br />
                    {contact.streetAddress}, {contact.city}, {contact.state}{" "}
                    {contact.partyZipCode}
                    <br />
                    <span className="text-sm text-gray-600">
                      Phone: {contact.phone || "N/A"}
                    </span>
                  </li>
                ),
              )}
            </ol>
          </div>
        </div>
      )}
    </div>
  );
}<|MERGE_RESOLUTION|>--- conflicted
+++ resolved
@@ -46,29 +46,16 @@
 
   // Check authentication using NextAuth.js
   useEffect(() => {
-<<<<<<< HEAD
-=======
-    debugLog("Authentication check", { status, hasSession: !!session });
-
->>>>>>> 90dab4eb
     if (status === "loading") {
       // Still loading session, wait
       return;
     }
 
     if (status === "unauthenticated") {
-<<<<<<< HEAD
+
       router.push("/login");
     } else if (status === "authenticated") {
-=======
-      debugLog("User not authenticated, redirecting to login");
-      router.push("/login");
-    } else if (status === "authenticated") {
-      debugLog("User authenticated", {
-        userId: session?.user?.id,
-        email: session?.user?.email,
-      });
->>>>>>> 90dab4eb
+
       setIsLoading(false);
     }
   }, [status, session, router]);
@@ -86,11 +73,6 @@
           selectedDate.getMonth(),
           selectedDate.getDate(),
         ).toLocaleDateString("en-US");
-<<<<<<< HEAD
-=======
-
-        debugLog("Fetching contacts for date", { formattedDate });
->>>>>>> 90dab4eb
 
         // Use the API utility instead of direct fetch
         try {
@@ -114,10 +96,7 @@
             (error.message.includes("401") ||
               error.message.includes("Authentication failed"))
           ) {
-<<<<<<< HEAD
-=======
-            debugLog("Authentication error in fetchContacts");
->>>>>>> 90dab4eb
+
             router.push("/login");
             return;
           }
