--- conflicted
+++ resolved
@@ -9,11 +9,6 @@
 import Fingerprint from "../components/Fingerprint";
 import { setupErrorTracking } from "../utils/trackInteraction";
 import { Providers } from "./providers";
-<<<<<<< HEAD
-import PromoModalWrapper from "../components/PromoModalWrapper";
-import promos from "../../promos.json";
-=======
->>>>>>> 90dab4eb
 
 import "./globals.css";
 
@@ -201,7 +196,7 @@
           }}
         />
         <Providers>
-<<<<<<< HEAD
+
           <PackageDealsProvider>
             <Navigation />
             <main className="flex-grow">{children}</main>
@@ -213,12 +208,7 @@
                     persistenceDays={0}
                   />
           </PackageDealsProvider>
-=======
-          <Navigation />
-          <main className="flex-grow">{children}</main>
-          <Footer />
-          <Fingerprint />
->>>>>>> 90dab4eb
+
         </Providers>
       </body>
       <GoogleTagManager gtmId={process.env.NEXT_GTM_ID!} />
