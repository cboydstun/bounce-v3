--- conflicted
+++ resolved
@@ -24,7 +24,6 @@
     const search = url.searchParams.get("search");
     const availability = url.searchParams.get("availability");
     const includeRetired = url.searchParams.get("includeRetired") === "true";
-<<<<<<< HEAD
 
     // Build query - exclude retired products by default for public consumption
     const query: ProductQuery = {};
@@ -34,18 +33,7 @@
       query.availability = { $ne: "retired" };
     }
 
-=======
 
-    // Build query - exclude retired products by default for public consumption
-
-
-    // Only exclude retired products if includeRetired is not true
-    if (!includeRetired) {
-      query.availability = { $ne: "retired" };
-    }
-
-
->>>>>>> fefef39a
     if (category) {
       query.category = category;
     }
@@ -59,10 +47,6 @@
 
     // If search query is provided, use text search
     if (search) {
-<<<<<<< HEAD
-=======
-
->>>>>>> fefef39a
       // Build search query
       const searchQuery: any = {
         $text: { $search: search },
@@ -73,10 +57,6 @@
         searchQuery.availability = { $ne: "retired" };
       }
 
-<<<<<<< HEAD
-=======
-
->>>>>>> fefef39a
       // If availability is specifically requested, override the default exclusion
       if (availability) {
         searchQuery.availability = availability;
@@ -85,10 +65,6 @@
       products = await Product.find(searchQuery, {
         score: { $meta: "textScore" },
       }).sort({ score: { $meta: "textScore" } });
-<<<<<<< HEAD
-=======
-
->>>>>>> fefef39a
       total = await Product.countDocuments(searchQuery);
     } else {
       // Otherwise, use regular query
