--- conflicted
+++ resolved
@@ -3,17 +3,6 @@
 import Product from "@/models/Product";
 import { getServerSession } from "next-auth";
 import { authOptions } from "@/app/api/auth/[...nextauth]/route";
-<<<<<<< HEAD
-=======
-
-// Debug logger function
-const debugLog = (message: string, data?: any) => {
-  console.log(
-    `[PRODUCT SLUG API DEBUG] ${message}`,
-    data ? JSON.stringify(data, null, 2) : "",
-  );
-};
->>>>>>> 90dab4eb
 
 /**
  * GET /api/v1/products/[slug]
@@ -55,42 +44,19 @@
 ) {
   try {
     // Get the session using NextAuth's recommended approach
-<<<<<<< HEAD
+
     const session = await getServerSession(authOptions);
 
     // Check if user is authenticated
     if (!session || !session.user) {
-=======
-    debugLog("Getting server session for PUT /api/v1/products/[slug]");
-    const session = await getServerSession(authOptions);
 
-    // Log session details for debugging
-    debugLog("Session result", {
-      hasSession: !!session,
-      user: session?.user
-        ? {
-            id: session.user.id,
-            email: session.user.email,
-          }
-        : null,
-    });
-
-    // Check if user is authenticated
-    if (!session || !session.user) {
-      debugLog("No valid session found, returning 401");
->>>>>>> 90dab4eb
       return NextResponse.json(
         { error: "Unauthorized - Not authenticated" },
         { status: 401 },
       );
     }
 
-<<<<<<< HEAD
-=======
-    // Since only admins should be logged in, we don't need to check roles
-    debugLog("User authenticated, proceeding with product update");
 
->>>>>>> 90dab4eb
     await dbConnect();
 
     const productData = await request.json();
@@ -131,42 +97,19 @@
 ) {
   try {
     // Get the session using NextAuth's recommended approach
-<<<<<<< HEAD
+
     const session = await getServerSession(authOptions);
 
     // Check if user is authenticated
     if (!session || !session.user) {
-=======
-    debugLog("Getting server session for DELETE /api/v1/products/[slug]");
-    const session = await getServerSession(authOptions);
 
-    // Log session details for debugging
-    debugLog("Session result", {
-      hasSession: !!session,
-      user: session?.user
-        ? {
-            id: session.user.id,
-            email: session.user.email,
-          }
-        : null,
-    });
-
-    // Check if user is authenticated
-    if (!session || !session.user) {
-      debugLog("No valid session found, returning 401");
->>>>>>> 90dab4eb
       return NextResponse.json(
         { error: "Unauthorized - Not authenticated" },
         { status: 401 },
       );
     }
 
-<<<<<<< HEAD
-=======
-    // Since only admins should be logged in, we don't need to check roles
-    debugLog("User authenticated, proceeding with product deletion");
 
->>>>>>> 90dab4eb
     await dbConnect();
     const resolvedParams = await params;
 
