"use client";

import {
  createContext,
  useContext,
  useState,
  useEffect,
  ReactNode,
} from "react";
import { useRouter } from "next/navigation";
import { useSession, signOut, getSession } from "next-auth/react";
import { IUser } from "@/types/user";

// Debug logger function
const debugLog = (message: string, data?: any) => {
  console.log(
    `[AUTH CONTEXT DEBUG] ${message}`,
    data ? JSON.stringify(data, null, 2) : "",
  );
};

// Log environment info
debugLog("Environment", {
  NODE_ENV: process.env.NODE_ENV,
});

interface AuthContextType {
  user: IUser | null;
  loading: boolean;
  error: string | null;
  logout: () => void;
}

const AuthContext = createContext<AuthContextType>({
  user: null,
  loading: true,
  error: null,
  logout: () => {},
});

export const useAuth = () => useContext(AuthContext);

export const AuthProvider = ({ children }: { children: ReactNode }) => {
  const { data: session, status } = useSession();
  const [user, setUser] = useState<IUser | null>(null);
  const [loading, setLoading] = useState(true);
  const [error, setError] = useState<string | null>(null);
  const router = useRouter();

<<<<<<< HEAD
=======
  debugLog("AuthProvider initialized", { status, hasSession: !!session });

>>>>>>> 90dab4eb
  // Debug function to check cookies
  const checkAuthCookies = () => {
    const cookies = document.cookie.split(";").reduce(
      (acc, cookie) => {
        const [name, value] = cookie.trim().split("=");
        if (name.includes("next-auth")) {
          acc[name] = "exists";
        }
        return acc;
      },
      {} as Record<string, string>,
    );
<<<<<<< HEAD
  };

  useEffect(() => {
    if (status === "loading") {
      setLoading(true);
      return;
    }

    // Check cookies on status change
    checkAuthCookies();

    if (status === "authenticated" && session?.user) {
      // Convert NextAuth session user to our IUser type
      const userObj = {
        email: session.user.email || "",
        name: session.user.name || undefined,
      };

      setUser(userObj);
    } else {
      setUser(null);
    }

    setLoading(false);
  }, [session, status]);

  const logout = async () => {
    try {
      // Check cookies before logout (for debugging)
      checkAuthCookies();

      // Call NextAuth signOut with redirect: false to prevent automatic redirect
      // NextAuth.js will handle clearing cookies and session data
      await signOut({ redirect: false });

      // Clear user state
      setUser(null);

      // Check cookies after logout (for debugging)
      checkAuthCookies();

      // Redirect to login page
      router.push("/login");
    } catch (error) {
=======

    debugLog("Auth cookies check", { cookies });
  };

  useEffect(() => {
    // Update user state when session changes
    debugLog("Session status changed", {
      newStatus: status,
      hasSession: !!session,
      user: session?.user
        ? {
            id: session.user.id,
            email: session.user.email,
          }
        : null,
    });

    if (status === "loading") {
      setLoading(true);
      debugLog("Session loading...");
      return;
    }

    // Check cookies on status change
    checkAuthCookies();

    // Additional session verification with getSession
    const verifySession = async () => {
      try {
        const sessionData = await getSession();
        debugLog("getSession() verification", {
          hasSession: !!sessionData,
          matchesUseSession: sessionData === session,
        });
      } catch (err) {
        debugLog("getSession() error", { error: err });
      }
    };

    verifySession();

    if (status === "authenticated" && session?.user) {
      debugLog("User authenticated, setting user state");

      // Convert NextAuth session user to our IUser type
      const userObj = {
        email: session.user.email || "",
        name: session.user.name || undefined,
      };

      setUser(userObj);

      // No need to set auth token manually anymore
      // The API interceptor will use the NextAuth.js session directly
      debugLog("User authenticated with NextAuth.js", {
        userId: session.user.id,
      });
    } else {
      debugLog("User not authenticated, clearing user state");
      setUser(null);
    }

    setLoading(false);
  }, [session, status]);

  const logout = async () => {
    debugLog("Logout initiated");
    try {
      // Check cookies before logout (for debugging)
      checkAuthCookies();

      // Call NextAuth signOut with redirect: false to prevent automatic redirect
      // NextAuth.js will handle clearing cookies and session data
      debugLog("Calling NextAuth signOut()...");
      await signOut({ redirect: false });
      debugLog("signOut() completed");

      // Clear user state
      setUser(null);
      debugLog("User state cleared");

      // Check cookies after logout (for debugging)
      checkAuthCookies();

      // Redirect to login page
      debugLog("Redirecting to login page");
      router.push("/login");
    } catch (error) {
      debugLog("Logout error", { error });
>>>>>>> 90dab4eb
      console.error("Logout error:", error);
      // Still attempt to redirect even if there was an error
      router.push("/login");
    }
  };

  return (
    <AuthContext.Provider value={{ user, loading, error, logout }}>
      {children}
    </AuthContext.Provider>
  );
};<|MERGE_RESOLUTION|>--- conflicted
+++ resolved
@@ -47,11 +47,6 @@
   const [error, setError] = useState<string | null>(null);
   const router = useRouter();
 
-<<<<<<< HEAD
-=======
-  debugLog("AuthProvider initialized", { status, hasSession: !!session });
-
->>>>>>> 90dab4eb
   // Debug function to check cookies
   const checkAuthCookies = () => {
     const cookies = document.cookie.split(";").reduce(
@@ -64,7 +59,7 @@
       },
       {} as Record<string, string>,
     );
-<<<<<<< HEAD
+
   };
 
   useEffect(() => {
@@ -109,97 +104,7 @@
       // Redirect to login page
       router.push("/login");
     } catch (error) {
-=======
 
-    debugLog("Auth cookies check", { cookies });
-  };
-
-  useEffect(() => {
-    // Update user state when session changes
-    debugLog("Session status changed", {
-      newStatus: status,
-      hasSession: !!session,
-      user: session?.user
-        ? {
-            id: session.user.id,
-            email: session.user.email,
-          }
-        : null,
-    });
-
-    if (status === "loading") {
-      setLoading(true);
-      debugLog("Session loading...");
-      return;
-    }
-
-    // Check cookies on status change
-    checkAuthCookies();
-
-    // Additional session verification with getSession
-    const verifySession = async () => {
-      try {
-        const sessionData = await getSession();
-        debugLog("getSession() verification", {
-          hasSession: !!sessionData,
-          matchesUseSession: sessionData === session,
-        });
-      } catch (err) {
-        debugLog("getSession() error", { error: err });
-      }
-    };
-
-    verifySession();
-
-    if (status === "authenticated" && session?.user) {
-      debugLog("User authenticated, setting user state");
-
-      // Convert NextAuth session user to our IUser type
-      const userObj = {
-        email: session.user.email || "",
-        name: session.user.name || undefined,
-      };
-
-      setUser(userObj);
-
-      // No need to set auth token manually anymore
-      // The API interceptor will use the NextAuth.js session directly
-      debugLog("User authenticated with NextAuth.js", {
-        userId: session.user.id,
-      });
-    } else {
-      debugLog("User not authenticated, clearing user state");
-      setUser(null);
-    }
-
-    setLoading(false);
-  }, [session, status]);
-
-  const logout = async () => {
-    debugLog("Logout initiated");
-    try {
-      // Check cookies before logout (for debugging)
-      checkAuthCookies();
-
-      // Call NextAuth signOut with redirect: false to prevent automatic redirect
-      // NextAuth.js will handle clearing cookies and session data
-      debugLog("Calling NextAuth signOut()...");
-      await signOut({ redirect: false });
-      debugLog("signOut() completed");
-
-      // Clear user state
-      setUser(null);
-      debugLog("User state cleared");
-
-      // Check cookies after logout (for debugging)
-      checkAuthCookies();
-
-      // Redirect to login page
-      debugLog("Redirecting to login page");
-      router.push("/login");
-    } catch (error) {
-      debugLog("Logout error", { error });
->>>>>>> 90dab4eb
       console.error("Logout error:", error);
       // Still attempt to redirect even if there was an error
       router.push("/login");
