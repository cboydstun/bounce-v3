--- conflicted
+++ resolved
@@ -3,24 +3,6 @@
 import { getToken } from "next-auth/jwt";
 import jwt from "jsonwebtoken";
 import { authOptions } from "@/app/api/auth/[...nextauth]/route";
-<<<<<<< HEAD
-=======
-
-// Debug logger function
-const debugLog = (message: string, data?: any) => {
-  console.log(
-    `[AUTH MIDDLEWARE DEBUG] ${message}`,
-    data ? JSON.stringify(data, null, 2) : "",
-  );
-};
-
-// Log environment variables (without exposing secrets)
-debugLog("Environment check", {
-  NODE_ENV: process.env.NODE_ENV,
-  NEXTAUTH_SECRET_SET: !!process.env.NEXTAUTH_SECRET,
-  JWT_SECRET_SET: !!process.env.JWT_SECRET,
-});
->>>>>>> 90dab4eb
 
 export interface AuthRequest extends NextRequest {
   user?: {
@@ -50,27 +32,11 @@
       return await handler(req as AuthRequest);
     }
 
-<<<<<<< HEAD
-    // Method 1: Try to get the session from the server session
-=======
-    // Try multiple authentication methods
-    debugLog("Trying multiple authentication methods...");
-
-    // Method 1: Try to get the session from the server session
-    debugLog("Method 1: Trying getServerSession...");
->>>>>>> 90dab4eb
     const session = await getServerSession(authOptions);
 
     // If we have a valid session, use it
     if (session?.user?.id) {
-<<<<<<< HEAD
-=======
-      debugLog("Valid NextAuth.js server session found", {
-        userId: session.user.id,
-        userEmail: session.user.email || "missing",
-      });
 
->>>>>>> 90dab4eb
       // Add user to request
       const authReq = req as AuthRequest;
       authReq.user = {
@@ -78,32 +44,18 @@
         email: session.user.email || "",
       };
 
-<<<<<<< HEAD
-=======
-      debugLog("User added to request from server session");
->>>>>>> 90dab4eb
       return await handler(authReq);
     }
 
     // Method 2: Try to get the token directly from the request cookies
-<<<<<<< HEAD
-=======
-    debugLog("Method 2: Trying getToken...");
->>>>>>> 90dab4eb
+
     const token = await getToken({
       req,
       secret: process.env.NEXTAUTH_SECRET || process.env.JWT_SECRET,
     });
 
     if (token?.id) {
-<<<<<<< HEAD
-=======
-      debugLog("Valid NextAuth.js token found", {
-        tokenId: token.id,
-        tokenSub: token.sub || "missing",
-      });
 
->>>>>>> 90dab4eb
       // Add user to request
       const authReq = req as AuthRequest;
       authReq.user = {
@@ -111,24 +63,11 @@
         email: (token.email as string) || "",
       };
 
-<<<<<<< HEAD
       return await handler(authReq);
     }
 
     const authHeader = req.headers.get("Authorization");
-=======
-      debugLog("User added to request from token");
-      return await handler(authReq);
-    }
 
-    // Method 3: Try to get the user ID from the Authorization header
-    debugLog("Method 3: Checking Authorization header...");
-    const authHeader = req.headers.get("Authorization");
-    debugLog("Checking Authorization header", {
-      hasAuthHeader: !!authHeader,
-      authHeader: authHeader || "none",
-    });
->>>>>>> 90dab4eb
 
     if (authHeader) {
       // Extract the token from the Authorization header
@@ -136,16 +75,6 @@
       const token = authHeader.replace("Bearer ", "");
 
       if (token) {
-<<<<<<< HEAD
-        // Add user to request
-        const authReq = req as AuthRequest;
-        authReq.user = {
-          id: token,
-          email: "", // We don't have the email from the token
-        };
-
-=======
-        debugLog("User ID extracted from Authorization header", { token });
 
         // Add user to request
         const authReq = req as AuthRequest;
@@ -154,17 +83,12 @@
           email: "", // We don't have the email from the token
         };
 
-        debugLog("User added to request from Authorization header");
->>>>>>> 90dab4eb
+
         return await handler(authReq);
       }
     }
 
     // If we get here, no valid authentication was found
-<<<<<<< HEAD
-=======
-    debugLog("No valid authentication found");
->>>>>>> 90dab4eb
     return NextResponse.json(
       { error: "Unauthorized - Not authenticated" },
       { status: 401 },
